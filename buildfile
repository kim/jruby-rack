--- conflicted
+++ resolved
@@ -11,16 +11,11 @@
 desc 'JRuby Rack adapter'
 define 'jruby-rack' do
   project.group = 'org.jruby.rack'
-<<<<<<< HEAD
-  project.version = '0.9.2-SNAPSHOT'
+  project.version = '0.9.3-SNAPSHOT'
   compile.with JRUBY,
     'org.apache.geronimo.specs:geronimo-servlet_2.4_spec:jar:1.1',
     'org.apache.geronimo.specs:geronimo-jsp_2.0_spec:jar:1.1',
     'org.apache.geronimo.specs:geronimo-jms_1.1_spec:jar:1.1'
-=======
-  project.version = '0.9.3-SNAPSHOT'
-  compile.with 'javax.servlet:servlet-api:jar:2.3', JRUBY
->>>>>>> 6ae39542
   meta_inf << file("src/main/tld/jruby-rack.tld")
 
   directory _("target")
